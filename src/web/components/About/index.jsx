import React from 'react'
<<<<<<< HEAD
import { bindActionCreators } from 'redux'
import { connect } from 'react-redux'
import { Modal } from 'react-bootstrap'
=======
import { Modal, Button, Alert } from 'react-bootstrap'
>>>>>>> 2b11e745

import { toggleAboutModal } from '~/actions'

<<<<<<< HEAD
import style from './style.scss'

class AboutComponent extends React.Component {

=======
export default class AboutComponent extends React.Component {
>>>>>>> 2b11e745
  constructor(props) {
    super(props)

    this.handleClose = this.handleClose.bind(this)
  }

  handleClose() {
    this.props.toggleAboutModal()
  }

  render() {
    return (
      <Modal show={this.props.opened} onHide={this.handleClose}>
        <Modal.Header closeButton>
          <Modal.Title>About Botpress</Modal.Title>
        </Modal.Header>
        <Modal.Body>
          <h3>
            Botpress <b>v{window.BOTPRESS_VERSION}</b>
          </h3>
          <h5>The only sane way of building great bots</h5>
          <br />
          Emoji provided free by <a href="http://emojione.com/">EmojiOne</a>
        </Modal.Body>
      </Modal>
    )
  }
}

const mapDispatchToProps = dispatch => bindActionCreators({ toggleAboutModal }, dispatch)

export default connect(null, mapDispatchToProps)(AboutComponent)<|MERGE_RESOLUTION|>--- conflicted
+++ resolved
@@ -1,22 +1,12 @@
 import React from 'react'
-<<<<<<< HEAD
+
 import { bindActionCreators } from 'redux'
 import { connect } from 'react-redux'
 import { Modal } from 'react-bootstrap'
-=======
-import { Modal, Button, Alert } from 'react-bootstrap'
->>>>>>> 2b11e745
 
 import { toggleAboutModal } from '~/actions'
 
-<<<<<<< HEAD
-import style from './style.scss'
-
 class AboutComponent extends React.Component {
-
-=======
-export default class AboutComponent extends React.Component {
->>>>>>> 2b11e745
   constructor(props) {
     super(props)
 
