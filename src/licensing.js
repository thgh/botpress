import path from 'path'
import fs from 'fs'
import Promise from 'bluebird'

import _ from 'lodash'

import listeners from './listeners'
import { resolveProjectFile, isDeveloping } from './util'
import LicenseGuard from '+/license'

<<<<<<< HEAD
module.exports = ({ logger, version, projectLocation, db, botfile, bp }) => {
=======
module.exports = ({ logger, version, projectLocation, db, botfile }) => {
>>>>>>> 1dddc13d
  const licensesPath = path.join(__dirname, '../licenses')

  const getLicenses = () => {
    const packageJsonPath = resolveProjectFile('package.json', projectLocation, true)
    const { license } = JSON.parse(fs.readFileSync(packageJsonPath))

    const agplContent = fs.readFileSync(path.join(licensesPath, 'LICENSE_AGPL3')).toString()
    const botpressContent = fs.readFileSync(path.join(licensesPath, 'LICENSE_BOTPRESS')).toString()

    return {
      agpl: {
        name: 'AGPL-3.0',
        licensedUnder: license === 'AGPL-3.0',
        text: agplContent
      },
      botpress: {
        name: 'Botpress',
        licensedUnder: license.toLowerCase().indexOf('botpress') >= 0,
        text: botpressContent
      }
    }
  }

  const changeLicense = Promise.method(license => {
    const packageJsonPath = resolveProjectFile('package.json', projectLocation, true)

    const licensePath = resolveProjectFile('LICENSE', projectLocation, true)
    const licenseFileName = license === 'AGPL-3.0' ? 'LICENSE_AGPL3' : 'LICENSE_BOTPRESS'
    const licenseContent = fs.readFileSync(path.join(licensesPath, licenseFileName))

    const pkg = JSON.parse(fs.readFileSync(packageJsonPath))
    pkg.license = license

    fs.writeFileSync(licensePath, licenseContent)
    fs.writeFileSync(packageJsonPath, JSON.stringify(pkg, null, 2))
  })

  const middleware = listeners.hear(/^BOT_LICENSE$/, (event, next) => {
    const packageJsonPath = resolveProjectFile('package.json', projectLocation, true)
    const { license, name, author } = JSON.parse(fs.readFileSync(packageJsonPath))

    const response = `Bot:  ${name}
Created by: ${author}
License: ${license}
Botpress: ${bp.version}`

    const userId = event.user && event.user.id

    if (bp[event.platform] && bp[event.platform].sendText) {
      bp[event.platform].sendText(userId, response)
    } else {
      bp.middlewares.sendOutgoing({
        platform: event.platform,
        type: 'text',
        text: response,
        raw: {
          to: userId,
          message: response,
          responseTo: event
        }
      })
    }
  })

  const guard = LicenseGuard(logger, db, botfile)
  guard.start()

  return {
    getLicensing: async () => {
      const licenses = getLicenses()
      const currentLicense = _.find(licenses, { licensedUnder: true }) || licenses.botpress

      return Object.assign(await guard.getStatus(), {
        text: currentLicense.text
      })
    },
    changeLicense,
    middleware,
    getFeatures: guard.getFeatures
  }
}<|MERGE_RESOLUTION|>--- conflicted
+++ resolved
@@ -5,14 +5,10 @@
 import _ from 'lodash'
 
 import listeners from './listeners'
-import { resolveProjectFile, isDeveloping } from './util'
+import { resolveProjectFile } from './util'
 import LicenseGuard from '+/license'
 
-<<<<<<< HEAD
 module.exports = ({ logger, version, projectLocation, db, botfile, bp }) => {
-=======
-module.exports = ({ logger, version, projectLocation, db, botfile }) => {
->>>>>>> 1dddc13d
   const licensesPath = path.join(__dirname, '../licenses')
 
   const getLicenses = () => {
