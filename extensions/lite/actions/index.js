<<<<<<< HEAD
import { createAction } from 'redux-actions'

export const rulesReceived = createAction('RULES/RECEIVED')
=======
import { rulesReceived } from '~/actions'

>>>>>>> 78443e12
export const fetchRules = () => dispatch => {
  dispatch(rulesReceived([]))
}<|MERGE_RESOLUTION|>--- conflicted
+++ resolved
@@ -1,11 +1,5 @@
-<<<<<<< HEAD
-import { createAction } from 'redux-actions'
-
-export const rulesReceived = createAction('RULES/RECEIVED')
-=======
 import { rulesReceived } from '~/actions'
 
->>>>>>> 78443e12
 export const fetchRules = () => dispatch => {
   dispatch(rulesReceived([]))
 }