const webpack = require('webpack')
const _ = require('lodash')
const fs = require('fs')
const path = require('path')

const { requireExtension } = require('./extensions.js')

<<<<<<< HEAD
const afterResolve = new webpack.NormalModuleReplacementPlugin(/extensions/i, function(res) {
  let customEdition = null
  const [rest, edition] = (res.rawRequest && res.rawRequest.match(/\?edition=(.+)/i)) || []

  edition &&
    _.each(['lite', 'pro', 'ultimate'], e => {
      if (edition.toLowerCase().startsWith(e)) {
        customEdition = e
      }
    })
=======
const afterResolve = new webpack.NormalModuleReplacementPlugin(/extensions/i, res => {
  const [rest, edition] = (res.rawRequest && res.rawRequest.match(/\?edition=(.+)/i)) || []

  const customEdition = _.find(['lite', 'pro', 'ultimate'], e => edition && edition.toLowerCase().startsWith(e))
>>>>>>> 1eed05d1

  if (
    !res.userRequest ||
    res.userRequest.indexOf('extensions/empty.jsx') >= 0 ||
<<<<<<< HEAD
    res.userRequest.indexOf('extensions/enterprise') >= 0 ||
    res.userRequest.indexOf('/node_modules/') >= 0
=======
    res.userRequest.indexOf('extensions/enterprise') >= 0
>>>>>>> 1eed05d1
  ) {
    return
  }
  
  const replacement = requireExtension(res.userRequest, customEdition)
  res.request = res.request.replace('/extensions/lite', replacement)
  res.resource = res.resource.replace('/extensions/lite', replacement)
})

const beforeResolve = new webpack.NormalModuleReplacementPlugin(/\+\/views/i, res => {
  const req = res.request.replace('+', path.join(__dirname, '/lite'))

  if (req.indexOf('?edition=') >= 0) {
    return
  }

  try {
    const replacement = requireExtension(req)
    res.request = req.replace('/extensions/lite', replacement)
  } catch (err) {
    res.request = path.join(__dirname, 'empty.jsx')
  }
})

module.exports = { beforeResolve, afterResolve }<|MERGE_RESOLUTION|>--- conflicted
+++ resolved
@@ -5,37 +5,20 @@
 
 const { requireExtension } = require('./extensions.js')
 
-<<<<<<< HEAD
-const afterResolve = new webpack.NormalModuleReplacementPlugin(/extensions/i, function(res) {
-  let customEdition = null
-  const [rest, edition] = (res.rawRequest && res.rawRequest.match(/\?edition=(.+)/i)) || []
-
-  edition &&
-    _.each(['lite', 'pro', 'ultimate'], e => {
-      if (edition.toLowerCase().startsWith(e)) {
-        customEdition = e
-      }
-    })
-=======
 const afterResolve = new webpack.NormalModuleReplacementPlugin(/extensions/i, res => {
   const [rest, edition] = (res.rawRequest && res.rawRequest.match(/\?edition=(.+)/i)) || []
 
   const customEdition = _.find(['lite', 'pro', 'ultimate'], e => edition && edition.toLowerCase().startsWith(e))
->>>>>>> 1eed05d1
 
   if (
     !res.userRequest ||
     res.userRequest.indexOf('extensions/empty.jsx') >= 0 ||
-<<<<<<< HEAD
     res.userRequest.indexOf('extensions/enterprise') >= 0 ||
     res.userRequest.indexOf('/node_modules/') >= 0
-=======
-    res.userRequest.indexOf('extensions/enterprise') >= 0
->>>>>>> 1eed05d1
   ) {
     return
   }
-  
+
   const replacement = requireExtension(res.userRequest, customEdition)
   res.request = res.request.replace('/extensions/lite', replacement)
   res.resource = res.resource.replace('/extensions/lite', replacement)
